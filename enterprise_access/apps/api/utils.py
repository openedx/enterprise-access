--- conflicted
+++ resolved
@@ -81,11 +81,7 @@
     return None
 
 
-<<<<<<< HEAD
-def get_bff_enterprise_customer_uuid(request):
-=======
 def get_or_fetch_enterprise_uuid_for_bff_request(request):
->>>>>>> adbd712e
     """
     Extracts enterprise_customer_uuid from query params or request data.
     """
