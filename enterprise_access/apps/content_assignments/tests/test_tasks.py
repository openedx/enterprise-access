"""
Tests for Enterprise Access content_assignments tasks.
"""
from unittest import mock
from uuid import uuid4

import ddt
from celery import states as celery_states
from django.conf import settings
from requests.exceptions import HTTPError
from rest_framework import status

from enterprise_access.apps.api_client.tests.test_utils import MockResponse
from enterprise_access.apps.content_assignments.constants import LearnerContentAssignmentStateChoices
from enterprise_access.apps.content_assignments.tasks import (
    create_pending_enterprise_learner_for_assignment_task,
<<<<<<< HEAD
    send_reminder_email_for_pending_assignment
=======
    send_cancel_email_for_pending_assignment
>>>>>>> c0227be3
)
from enterprise_access.apps.content_assignments.tests.factories import (
    AssignmentConfigurationFactory,
    LearnerContentAssignmentFactory
)
from enterprise_access.apps.subsidy_access_policy.tests.factories import (
    AssignedLearnerCreditAccessPolicyFactory,
    PerLearnerEnrollmentCapLearnerCreditAccessPolicyFactory
)
from test_utils import APITestWithMocks

TEST_ENTERPRISE_UUID = uuid4()
TEST_EMAIL = 'foo@bar.com'
TEST_LMS_USER_ID = 2
TEST_ASSIGNMENT_UUID = uuid4()


@ddt.ddt
class TestCreatePendingEnterpriseLearnerForAssignmentTask(APITestWithMocks):
    """
    Test create_pending_enterprise_learner_for_assignment_task().
    """

    @classmethod
    def setUpTestData(cls):
        super().setUpTestData()

        # Create a pair of AssignmentConfiguration + SubsidyAccessPolicy for the main test customer.
        cls.assignment_configuration = AssignmentConfigurationFactory(
            enterprise_customer_uuid=TEST_ENTERPRISE_UUID,
        )
        cls.assigned_learner_credit_policy = AssignedLearnerCreditAccessPolicyFactory(
            display_name='An assigned learner credit policy, for the test customer.',
            enterprise_customer_uuid=TEST_ENTERPRISE_UUID,
            active=True,
            assignment_configuration=cls.assignment_configuration,
            spend_limit=1000000,
        )

    def setUp(self):
        super().setUp()

        self.assignment = LearnerContentAssignmentFactory(
            learner_email=TEST_EMAIL,
            assignment_configuration=self.assignment_configuration,
        )

    @ddt.data(
        # The LMS API did not find an existing PendingEnterpriseLearner, so it created one.
        {
            'mock_lms_response_status': status.HTTP_201_CREATED,
            'mock_lms_response_body': {
                'enterprise_customer': str(TEST_ENTERPRISE_UUID),
                'user_email': TEST_EMAIL,
            },
        },
        # The LMS API found an existing PendingEnterpriseLearner.
        {
            'mock_lms_response_status': status.HTTP_204_NO_CONTENT,
            'mock_lms_response_body': None,
        },
    )
    @ddt.unpack
    @mock.patch('enterprise_access.apps.api_client.base_oauth.OAuthAPIClient')
    def test_happy_path(self, mock_oauth_client, mock_lms_response_status, mock_lms_response_body):
        """
        2xx response form the LMS API should cause the task to run successfully.
        """
        mock_oauth_client.return_value.post.return_value = MockResponse(
            mock_lms_response_body,
            mock_lms_response_status,
        )

        task_result = create_pending_enterprise_learner_for_assignment_task.delay(self.assignment.uuid)

        # Celery thinks the task succeeded.
        assert task_result.state == celery_states.SUCCESS

        # The LMS/enterprise API was called once only, and with the correct request body.
        assert len(mock_oauth_client.return_value.post.call_args_list) == 1
        assert mock_oauth_client.return_value.post.call_args.kwargs['json'] == [{
            'enterprise_customer': str(self.assignment.assignment_configuration.enterprise_customer_uuid),
            'user_email': self.assignment.learner_email,
        }]

        # Make sure the assignment state doesn't change from allocated.
        self.assignment.refresh_from_db()
        assert self.assignment.state == LearnerContentAssignmentStateChoices.ALLOCATED

    @ddt.data(
        # 503 is a prototypical "please retry this endpoint" status.
        status.HTTP_503_SERVICE_UNAVAILABLE,
        # 400 should really not trigger retry, but it does.  We should improve LoggedTaskWithRetry to make it not retry!
        status.HTTP_400_BAD_REQUEST,
    )
    @mock.patch('enterprise_access.apps.api_client.base_oauth.OAuthAPIClient')
    def test_max_retries(self, response_status_that_triggers_retry, mock_oauth_client):
        """
        On repeated error responses from the LMS/enterprise API, the celery worker should retry the task until the
        maximum number of retries configured, then set the assignment state to ERRORED.
        """
        mock_oauth_client.return_value.post.return_value = MockResponse(
            {
                'enterprise_customer': str(TEST_ENTERPRISE_UUID),
                'user_email': TEST_EMAIL,
            },
            response_status_that_triggers_retry,
        )

        task_result = create_pending_enterprise_learner_for_assignment_task.delay(self.assignment.uuid)

        # Celery thinks the task failed.
        assert task_result.state == celery_states.FAILURE

        # The overall task result is just the HTTPError bubbled up from the API response.
        assert isinstance(task_result.result, HTTPError)
        assert task_result.result.response.status_code == response_status_that_triggers_retry

        # The LMS/enterprise API was called once plus the max number of retries, all with the correct request body.
        assert len(mock_oauth_client.return_value.post.call_args_list) == 1 + settings.TASK_MAX_RETRIES
        for call in mock_oauth_client.return_value.post.call_args_list:
            assert call.kwargs['json'] == [{
                'enterprise_customer': str(self.assignment.assignment_configuration.enterprise_customer_uuid),
                'user_email': self.assignment.learner_email,
            }]

        # Finally, make sure the on_failure() handler successfully updated assignment state to errored.
        self.assignment.refresh_from_db()
        assert self.assignment.state == LearnerContentAssignmentStateChoices.ERRORED

    @mock.patch('enterprise_access.apps.api_client.base_oauth.OAuthAPIClient')
    def test_last_retry_success(self, mock_oauth_client):
        """
        Test a scenario where the API response keeps triggering a retry until the last attempt, then finally responds
        successfully.
        """
        # Mock multiple consecutive responses, only the last of which was successful.
        retry_triggering_responses = [
            MockResponse(None, status.HTTP_503_SERVICE_UNAVAILABLE)
            for _ in range(settings.TASK_MAX_RETRIES)
        ]
        final_success_response = MockResponse(
            {
                'enterprise_customer': str(TEST_ENTERPRISE_UUID),
                'user_email': TEST_EMAIL,
            },
            status.HTTP_201_CREATED,
        )
        mock_oauth_client.return_value.post.side_effect = retry_triggering_responses + [final_success_response]

        task_result = create_pending_enterprise_learner_for_assignment_task.delay(self.assignment.uuid)

        # Celery thinks the task succeeded.
        assert task_result.state == celery_states.SUCCESS

        # The LMS/enterprise API was called once plus the max number of retries, all with the correct request body.
        assert len(mock_oauth_client.return_value.post.call_args_list) == 1 + settings.TASK_MAX_RETRIES
        for call in mock_oauth_client.return_value.post.call_args_list:
            assert call.kwargs['json'] == [{
                'enterprise_customer': str(self.assignment.assignment_configuration.enterprise_customer_uuid),
                'user_email': self.assignment.learner_email,
            }]

        # Make sure the assignment state does NOT change to errored.
        self.assignment.refresh_from_db()
        assert self.assignment.state == LearnerContentAssignmentStateChoices.ALLOCATED


class TestBrazeEmailTasks(APITestWithMocks):
    """
    Verify cancel and remind emails hit braze client with expected args
    """
    @classmethod
    def setUpTestData(cls):
        super().setUpTestData()
        cls.assignment_configuration = AssignmentConfigurationFactory(
            enterprise_customer_uuid=TEST_ENTERPRISE_UUID,
            uuid=TEST_ASSIGNMENT_UUID,
        )

    def setUp(self):
        super().setUp()
        self.course_name = 'test-course-name'
        self.enterprise_customer_name = 'test-customer-name'
        self.assignment = LearnerContentAssignmentFactory(
            uuid=TEST_ASSIGNMENT_UUID,
            learner_email='TESTING THIS EMAIL',
            lms_user_id=TEST_LMS_USER_ID,
            assignment_configuration=self.assignment_configuration,
        )
<<<<<<< HEAD
        self.policy = PerLearnerEnrollmentCapLearnerCreditAccessPolicyFactory()

    @mock.patch('enterprise_access.apps.subsidy_access_policy.models.SubsidyAccessPolicy.objects')
    @mock.patch('enterprise_access.apps.content_assignments.api.get_content_metadata_for_assignments')
    @mock.patch('enterprise_access.apps.content_assignments.tasks.LmsApiClient')
    @mock.patch('enterprise_access.apps.content_assignments.tasks.BrazeApiClient')
    def test_send_reminder_email_for_pending_assignment(
        self, mock_braze_client, mock_lms_client, mock_get_metadata,
        mock_policy_model,  # pylint: disable=unused-argument
    ):
        """
        Verify send_reminder_email_for_pending_assignment hits braze client with expected args
        """
        content_key = 'demoX'
=======

    @mock.patch('enterprise_access.apps.content_assignments.tasks.LmsApiClient')
    @mock.patch('enterprise_access.apps.content_assignments.tasks.BrazeApiClient')
    def test_send_cancel_email_for_pending_assignment(self, mock_braze_client, mock_lms_client):
        """
        Verify send_cancel_email_for_pending_assignment hits braze client with expected args
        """
>>>>>>> c0227be3
        admin_email = 'test@admin.com'
        mock_lms_client.return_value.get_enterprise_customer_data.return_value = {
            'uuid': TEST_ENTERPRISE_UUID,
            'slug': 'test-slug',
            'admin_users': [{
                'email': admin_email,
                'lms_user_id': 1
            }],
            'name': self.enterprise_customer_name,
        }
        mock_recipient = {
            'external_user_id': 1
        }
<<<<<<< HEAD
        mock_get_metadata.return_value = {
            'key': content_key,
            'normalized_metadata': {
                'start_date': '2020-01-01 12:00:00Z',
                'end_date': '2022-01-01 12:00:00Z',
                'enroll_by_date': '2021-01-01 12:00:00Z',
                'content_price': 123,
            },
            'owners': [
                {'name': 'Smart Folks', 'logo_image_url': 'http://pictures.yes'},
            ],
            'card_image_url': 'https://itsanimage.com'
        }
=======
>>>>>>> c0227be3

        mock_admin_mailto = f'mailto:{admin_email}'
        mock_braze_client.return_value.create_recipient.return_value = mock_recipient
        mock_braze_client.return_value.generate_mailto_link.return_value = mock_admin_mailto
<<<<<<< HEAD
        send_reminder_email_for_pending_assignment(self.assignment.uuid)
=======
        send_cancel_email_for_pending_assignment(self.assignment.uuid)
>>>>>>> c0227be3

        # Make sure our LMS client got called correct times and with what we expected
        mock_lms_client.return_value.get_enterprise_customer_data.assert_called_with(
            self.assignment_configuration.enterprise_customer_uuid
        )

<<<<<<< HEAD
        assert mock_braze_client.return_value.send_campaign_message.call_count == 1
        mock_braze_client.return_value.send_campaign_message.assert_called_once_with(
            'test-assignment-remind-campaign',
=======
        mock_braze_client.return_value.send_campaign_message.assert_any_call(
            'test-assignment-cancelled-campaign',
>>>>>>> c0227be3
            recipients=[mock_recipient],
            trigger_properties={
                'contact_admin_link': mock_admin_mailto,
                'organization': self.enterprise_customer_name,
<<<<<<< HEAD
                'course_title': self.assignment.content_title,
                'enrollment_deadline': '2021-01-01 12:00:00Z',
                'start_date': '2020-01-01 12:00:00Z',
                'course_partner': 'Smart Folks',
                'course_card_image': 'https://itsanimage.com',
            },
        )
=======
                'course_name': self.assignment.content_title
            },
        )
        assert mock_braze_client.return_value.send_campaign_message.call_count == 1
>>>>>>> c0227be3
<|MERGE_RESOLUTION|>--- conflicted
+++ resolved
@@ -14,20 +14,14 @@
 from enterprise_access.apps.content_assignments.constants import LearnerContentAssignmentStateChoices
 from enterprise_access.apps.content_assignments.tasks import (
     create_pending_enterprise_learner_for_assignment_task,
-<<<<<<< HEAD
+    send_cancel_email_for_pending_assignment,
     send_reminder_email_for_pending_assignment
-=======
-    send_cancel_email_for_pending_assignment
->>>>>>> c0227be3
 )
 from enterprise_access.apps.content_assignments.tests.factories import (
     AssignmentConfigurationFactory,
     LearnerContentAssignmentFactory
 )
-from enterprise_access.apps.subsidy_access_policy.tests.factories import (
-    AssignedLearnerCreditAccessPolicyFactory,
-    PerLearnerEnrollmentCapLearnerCreditAccessPolicyFactory
-)
+from enterprise_access.apps.subsidy_access_policy.tests.factories import AssignedLearnerCreditAccessPolicyFactory
 from test_utils import APITestWithMocks
 
 TEST_ENTERPRISE_UUID = uuid4()
@@ -209,22 +203,6 @@
             lms_user_id=TEST_LMS_USER_ID,
             assignment_configuration=self.assignment_configuration,
         )
-<<<<<<< HEAD
-        self.policy = PerLearnerEnrollmentCapLearnerCreditAccessPolicyFactory()
-
-    @mock.patch('enterprise_access.apps.subsidy_access_policy.models.SubsidyAccessPolicy.objects')
-    @mock.patch('enterprise_access.apps.content_assignments.api.get_content_metadata_for_assignments')
-    @mock.patch('enterprise_access.apps.content_assignments.tasks.LmsApiClient')
-    @mock.patch('enterprise_access.apps.content_assignments.tasks.BrazeApiClient')
-    def test_send_reminder_email_for_pending_assignment(
-        self, mock_braze_client, mock_lms_client, mock_get_metadata,
-        mock_policy_model,  # pylint: disable=unused-argument
-    ):
-        """
-        Verify send_reminder_email_for_pending_assignment hits braze client with expected args
-        """
-        content_key = 'demoX'
-=======
 
     @mock.patch('enterprise_access.apps.content_assignments.tasks.LmsApiClient')
     @mock.patch('enterprise_access.apps.content_assignments.tasks.BrazeApiClient')
@@ -232,7 +210,6 @@
         """
         Verify send_cancel_email_for_pending_assignment hits braze client with expected args
         """
->>>>>>> c0227be3
         admin_email = 'test@admin.com'
         mock_lms_client.return_value.get_enterprise_customer_data.return_value = {
             'uuid': TEST_ENTERPRISE_UUID,
@@ -246,7 +223,53 @@
         mock_recipient = {
             'external_user_id': 1
         }
-<<<<<<< HEAD
+
+        mock_admin_mailto = f'mailto:{admin_email}'
+        mock_braze_client.return_value.create_recipient.return_value = mock_recipient
+        mock_braze_client.return_value.generate_mailto_link.return_value = mock_admin_mailto
+        send_cancel_email_for_pending_assignment(self.assignment.uuid)
+
+        # Make sure our LMS client got called correct times and with what we expected
+        mock_lms_client.return_value.get_enterprise_customer_data.assert_called_with(
+            self.assignment_configuration.enterprise_customer_uuid
+        )
+
+        mock_braze_client.return_value.send_campaign_message.assert_any_call(
+            'test-assignment-cancelled-campaign',
+            recipients=[mock_recipient],
+            trigger_properties={
+                'contact_admin_link': mock_admin_mailto,
+                'organization': self.enterprise_customer_name,
+                'course_name': self.assignment.content_title
+            },
+        )
+        assert mock_braze_client.return_value.send_campaign_message.call_count == 1
+
+    @mock.patch('enterprise_access.apps.subsidy_access_policy.models.SubsidyAccessPolicy.objects')
+    @mock.patch('enterprise_access.apps.content_assignments.api.get_content_metadata_for_assignments')
+    @mock.patch('enterprise_access.apps.content_assignments.tasks.LmsApiClient')
+    @mock.patch('enterprise_access.apps.content_assignments.tasks.BrazeApiClient')
+    def test_send_reminder_email_for_pending_assignment(
+        self, mock_braze_client, mock_lms_client, mock_get_metadata,
+        mock_policy_model,  # pylint: disable=unused-argument
+    ):
+        """
+        Verify send_reminder_email_for_pending_assignment hits braze client with expected args
+        """
+        content_key = 'demoX'
+        admin_email = 'test@admin.com'
+        mock_lms_client.return_value.get_enterprise_customer_data.return_value = {
+            'uuid': TEST_ENTERPRISE_UUID,
+            'slug': 'test-slug',
+            'admin_users': [{
+                'email': admin_email,
+                'lms_user_id': 1
+            }],
+            'name': self.enterprise_customer_name,
+        }
+        mock_recipient = {
+            'external_user_id': 1
+        }
         mock_get_metadata.return_value = {
             'key': content_key,
             'normalized_metadata': {
@@ -260,46 +283,29 @@
             ],
             'card_image_url': 'https://itsanimage.com'
         }
-=======
->>>>>>> c0227be3
 
         mock_admin_mailto = f'mailto:{admin_email}'
         mock_braze_client.return_value.create_recipient.return_value = mock_recipient
         mock_braze_client.return_value.generate_mailto_link.return_value = mock_admin_mailto
-<<<<<<< HEAD
         send_reminder_email_for_pending_assignment(self.assignment.uuid)
-=======
-        send_cancel_email_for_pending_assignment(self.assignment.uuid)
->>>>>>> c0227be3
 
         # Make sure our LMS client got called correct times and with what we expected
         mock_lms_client.return_value.get_enterprise_customer_data.assert_called_with(
             self.assignment_configuration.enterprise_customer_uuid
         )
 
-<<<<<<< HEAD
         assert mock_braze_client.return_value.send_campaign_message.call_count == 1
         mock_braze_client.return_value.send_campaign_message.assert_called_once_with(
             'test-assignment-remind-campaign',
-=======
-        mock_braze_client.return_value.send_campaign_message.assert_any_call(
-            'test-assignment-cancelled-campaign',
->>>>>>> c0227be3
             recipients=[mock_recipient],
             trigger_properties={
                 'contact_admin_link': mock_admin_mailto,
                 'organization': self.enterprise_customer_name,
-<<<<<<< HEAD
                 'course_title': self.assignment.content_title,
                 'enrollment_deadline': '2021-01-01 12:00:00Z',
                 'start_date': '2020-01-01 12:00:00Z',
                 'course_partner': 'Smart Folks',
                 'course_card_image': 'https://itsanimage.com',
-            },
-        )
-=======
-                'course_name': self.assignment.content_title
-            },
-        )
-        assert mock_braze_client.return_value.send_campaign_message.call_count == 1
->>>>>>> c0227be3
+                'learner_portal_link': 'http://enterprise-learner-portal.example.com/test-slug'
+            },
+        )