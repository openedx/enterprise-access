"""
Tasks for content_assignments app.
"""

import logging
from datetime import datetime

from celery import shared_task
from django.apps import apps
from django.conf import settings

<<<<<<< HEAD
import enterprise_access.apps.content_assignments.api as content_api
=======
>>>>>>> c0227be3
from enterprise_access.apps.api_client.braze_client import BrazeApiClient
from enterprise_access.apps.api_client.lms_client import LmsApiClient
from enterprise_access.apps.content_assignments.constants import AssignmentActionErrors, AssignmentActions
from enterprise_access.apps.content_assignments.models import LearnerContentAssignmentAction
from enterprise_access.tasks import LoggedTaskWithRetry

from .constants import LearnerContentAssignmentStateChoices

logger = logging.getLogger(__name__)


class CreatePendingEnterpriseLearnerForAssignmentTaskBase(LoggedTaskWithRetry):  # pylint: disable=abstract-method
    """
    Base class for the create_pending_enterprise_learner_for_assignment task.

    Provides a place to define retry failure handling logic.
    """

    def on_failure(self, exc, task_id, args, kwargs, einfo):
        """
        If the task fails for any reason (whether or not retries were involved), set the assignment state to errored.

        Function signature documented at: https://docs.celeryq.dev/en/stable/userguide/tasks.html#on_failure
        """
        logger.error(f'"{task_id}" failed: "{exc}"')
        learner_content_assignment_uuid = args[0]
        learner_content_assignment_model = apps.get_model('content_assignments.LearnerContentAssignment')

        try:
            assignment = learner_content_assignment_model.objects.get(uuid=learner_content_assignment_uuid)
            assignment.state = LearnerContentAssignmentStateChoices.ERRORED
            assignment.save()
            if self.request.retries == settings.TASK_MAX_RETRIES:
                # The failure resulted from too many retries.  This fact would be a useful thing to record in a "reason"
                # field on the assignment if one existed.
                logger.error(
                    'The task failure resulted from exceeding the locally defined max number of retries '
                    '(settings.TASK_MAX_RETRIES).'
                )
        except assignment.DoesNotExist:
            logger.error(f'LearnerContentAssignment not found with UUID: {learner_content_assignment_uuid}')


@shared_task(base=CreatePendingEnterpriseLearnerForAssignmentTaskBase)
def create_pending_enterprise_learner_for_assignment_task(learner_content_assignment_uuid):
    """
    Create a pending enterprise learner for the email+content associated with the given LearnerContentAssignment.

    Args:
        learner_content_assignment_uuid (str):
            UUID of the LearnerContentAssignment object from which to obtain the learner email and enterprise customer.

    Raises:
        HTTPError if LMS API call fails with an HTTPError.
    """
    learner_content_assignment_model = apps.get_model('content_assignments.LearnerContentAssignment')
    assignment = learner_content_assignment_model.objects.get(uuid=learner_content_assignment_uuid)
    enterprise_customer_uuid = assignment.assignment_configuration.enterprise_customer_uuid

    lms_client = LmsApiClient()
    # Could raise HTTPError and trigger task retry.  Intentionally ignoring response since success should just not throw
    # an exception.  Two possible success statuses are 201 (created) and 200 (found), but there's no reason to
    # distinguish them for the purpose of this task.
    lms_client.create_pending_enterprise_users(enterprise_customer_uuid, [assignment.learner_email])

    assignment.add_successful_linked_action()
    logger.info(
        f'Successfully linked learner to enterprise {enterprise_customer_uuid} '
        f'for assignment {assignment.uuid}'
    )


@shared_task(base=LoggedTaskWithRetry)
<<<<<<< HEAD
def send_reminder_email_for_pending_assignment(assignment_uuid):
    """
    Send email via braze for reminding users of their pending assignment
    Args:
        assignment_uuid: (string) the subsidy request uuid
    """
    learner_content_assignment_model = apps.get_model('content_assignments.LearnerContentAssignment')
    subsidy_policy_model = apps.get_model('subsidy_access_policy.SubsidyAccessPolicy')
    try:
        assignment = learner_content_assignment_model.objects.get(uuid=assignment_uuid)
    except learner_content_assignment_model.DoesNotExist:
        logger.warning(f'request with uuid: {assignment_uuid} does not exist.')
        return

    try:
        policy = subsidy_policy_model.objects.get(
            assignment_configuration=assignment.assignment_configuration
        )
    except subsidy_policy_model.DoesNotExist:
        logger.warning(f'policy with assignment config: {assignment.assignment_configuration} does not exist.')
        return

    learner_content_assignment_action = LearnerContentAssignmentAction(
        assignment=assignment, action_type=AssignmentActions.REMINDED,
    )
=======
def send_cancel_email_for_pending_assignment(cancelled_assignment_uuid):
    """
    Send email via braze for cancelling pending assignment

    Args:
        cancelled_assignment: (string) the cancelled assignment uuid
    """
    learner_content_assignment_model = apps.get_model('content_assignments.LearnerContentAssignment')

    try:
        assignment = learner_content_assignment_model.objects.get(uuid=cancelled_assignment_uuid)
    except learner_content_assignment_model.DoesNotExist:
        logger.warning(f'request with uuid: {cancelled_assignment_uuid} does not exist.')
        return
    learner_content_assignment_action = LearnerContentAssignmentAction(
        assignment=assignment, action_type=AssignmentActions.CANCELLED_NOTIFICATION
    )

>>>>>>> c0227be3
    braze_trigger_properties = {}
    braze_client_instance = BrazeApiClient()
    lms_client = LmsApiClient()
    enterprise_customer_uuid = assignment.assignment_configuration.enterprise_customer_uuid
    enterprise_customer_data = lms_client.get_enterprise_customer_data(enterprise_customer_uuid)
<<<<<<< HEAD
    admin_emails = [user['email'] for user in enterprise_customer_data['admin_users']]
    course_metadata = content_api.get_content_metadata_for_assignments(
        policy.catalog_uuid, assignment.assignment_configuration
    )
    lms_user_id = assignment.lms_user_id
=======
    lms_user_id = assignment.lms_user_id
    admin_emails = [user['email'] for user in enterprise_customer_data['admin_users']]
>>>>>>> c0227be3
    braze_trigger_properties['contact_admin_link'] = braze_client_instance.generate_mailto_link(admin_emails)

    try:
        recipient = braze_client_instance.create_recipient(
            user_email=assignment.learner_email,
<<<<<<< HEAD
            lms_user_id=assignment.lms_user_id,
        )
        braze_trigger_properties["organization"] = enterprise_customer_data['name']
        braze_trigger_properties["course_title"] = assignment.content_title
        braze_trigger_properties["enrollment_deadline"] = course_metadata['normalized_metadata']['enroll_by_date']
        braze_trigger_properties["start_date"] = course_metadata['normalized_metadata']['start_date']
        braze_trigger_properties["course_partner"] = course_metadata['owners'][0]['name']
        braze_trigger_properties["course_card_image"] = course_metadata['card_image_url']
        # Call to action link to Learner Portal, with logistration logic.
        # Admin email hyperlink (should be available in the LMS model for the enterprise –
        # if not available, conditional logic might be required to make this not be a link).

        logger.info(f'Sending braze campaign message for reminded assignment {assignment}')
        braze_client_instance.send_campaign_message(
            settings.BRAZE_ASSIGNMENT_REMINDER_NOTIFICATION_CAMPAIGN,
=======
            lms_user_id=assignment.lms_user_id
        )
        braze_trigger_properties["organization"] = enterprise_customer_data['name']
        braze_trigger_properties["course_name"] = assignment.content_title
        braze_client_instance.send_campaign_message(
            settings.BRAZE_ASSIGNMENT_CANCELLED_NOTIFICATION_CAMPAIGN,
>>>>>>> c0227be3
            recipients=[recipient],
            trigger_properties=braze_trigger_properties,
        )
        learner_content_assignment_action.completed_at = datetime.now()
        learner_content_assignment_action.save()
<<<<<<< HEAD
        return
    except Exception as exc:  # pylint: disable=broad-exception-caught
        logger.error(f"Unable to send email for {lms_user_id} due to exception: {exc}")
        learner_content_assignment_action.error_reason = AssignmentActionErrors.EMAIL_ERROR
        learner_content_assignment_action.traceback = exc
        learner_content_assignment_action.save()
=======
        logger.info(f'Sending braze campaign message for cancelled assignment {assignment}')
        return
    except Exception as exc:
        logger.error(f"Unable to send email for {lms_user_id} due to exception: {exc}")
        learner_content_assignment_action.error_reason = AssignmentActionErrors.EMAIL_ERROR
        learner_content_assignment_action.traceback = exc
        learner_content_assignment_action.save()
        raise
>>>>>>> c0227be3
<|MERGE_RESOLUTION|>--- conflicted
+++ resolved
@@ -9,10 +9,6 @@
 from django.apps import apps
 from django.conf import settings
 
-<<<<<<< HEAD
-import enterprise_access.apps.content_assignments.api as content_api
-=======
->>>>>>> c0227be3
 from enterprise_access.apps.api_client.braze_client import BrazeApiClient
 from enterprise_access.apps.api_client.lms_client import LmsApiClient
 from enterprise_access.apps.content_assignments.constants import AssignmentActionErrors, AssignmentActions
@@ -86,33 +82,6 @@
 
 
 @shared_task(base=LoggedTaskWithRetry)
-<<<<<<< HEAD
-def send_reminder_email_for_pending_assignment(assignment_uuid):
-    """
-    Send email via braze for reminding users of their pending assignment
-    Args:
-        assignment_uuid: (string) the subsidy request uuid
-    """
-    learner_content_assignment_model = apps.get_model('content_assignments.LearnerContentAssignment')
-    subsidy_policy_model = apps.get_model('subsidy_access_policy.SubsidyAccessPolicy')
-    try:
-        assignment = learner_content_assignment_model.objects.get(uuid=assignment_uuid)
-    except learner_content_assignment_model.DoesNotExist:
-        logger.warning(f'request with uuid: {assignment_uuid} does not exist.')
-        return
-
-    try:
-        policy = subsidy_policy_model.objects.get(
-            assignment_configuration=assignment.assignment_configuration
-        )
-    except subsidy_policy_model.DoesNotExist:
-        logger.warning(f'policy with assignment config: {assignment.assignment_configuration} does not exist.')
-        return
-
-    learner_content_assignment_action = LearnerContentAssignmentAction(
-        assignment=assignment, action_type=AssignmentActions.REMINDED,
-    )
-=======
 def send_cancel_email_for_pending_assignment(cancelled_assignment_uuid):
     """
     Send email via braze for cancelling pending assignment
@@ -131,28 +100,86 @@
         assignment=assignment, action_type=AssignmentActions.CANCELLED_NOTIFICATION
     )
 
->>>>>>> c0227be3
     braze_trigger_properties = {}
     braze_client_instance = BrazeApiClient()
     lms_client = LmsApiClient()
     enterprise_customer_uuid = assignment.assignment_configuration.enterprise_customer_uuid
     enterprise_customer_data = lms_client.get_enterprise_customer_data(enterprise_customer_uuid)
-<<<<<<< HEAD
+    lms_user_id = assignment.lms_user_id
+    admin_emails = [user['email'] for user in enterprise_customer_data['admin_users']]
+    braze_trigger_properties['contact_admin_link'] = braze_client_instance.generate_mailto_link(admin_emails)
+
+    try:
+        recipient = braze_client_instance.create_recipient(
+            user_email=assignment.learner_email,
+            lms_user_id=assignment.lms_user_id
+        )
+        braze_trigger_properties["organization"] = enterprise_customer_data['name']
+        braze_trigger_properties["course_name"] = assignment.content_title
+        braze_client_instance.send_campaign_message(
+            settings.BRAZE_ASSIGNMENT_CANCELLED_NOTIFICATION_CAMPAIGN,
+            recipients=[recipient],
+            trigger_properties=braze_trigger_properties,
+        )
+        learner_content_assignment_action.completed_at = datetime.now()
+        learner_content_assignment_action.save()
+        logger.info(f'Sending braze campaign message for cancelled assignment {assignment}')
+        return
+    except Exception as exc:
+        logger.error(f"Unable to send email for {lms_user_id} due to exception: {exc}")
+        learner_content_assignment_action.error_reason = AssignmentActionErrors.EMAIL_ERROR
+        learner_content_assignment_action.traceback = exc
+        learner_content_assignment_action.save()
+        raise
+
+
+@shared_task(base=LoggedTaskWithRetry)
+def send_reminder_email_for_pending_assignment(assignment_uuid):
+    """
+    Send email via braze for reminding users of their pending assignment
+    Args:
+        assignment_uuid: (string) the subsidy request uuid
+    """
+    # importing this here to get around a cyclical import error
+    import enterprise_access.apps.content_assignments.api as content_api  # pylint: disable=import-outside-toplevel
+    learner_content_assignment_model = apps.get_model('content_assignments.LearnerContentAssignment')
+    subsidy_policy_model = apps.get_model('subsidy_access_policy.SubsidyAccessPolicy')
+    try:
+        assignment = learner_content_assignment_model.objects.get(uuid=assignment_uuid)
+    except learner_content_assignment_model.DoesNotExist:
+        logger.warning(f'request with uuid: {assignment_uuid} does not exist.')
+        return
+
+    try:
+        policy = subsidy_policy_model.objects.get(
+            assignment_configuration=assignment.assignment_configuration
+        )
+    except subsidy_policy_model.DoesNotExist:
+        logger.warning(f'policy with assignment config: {assignment.assignment_configuration} does not exist.')
+        return
+
+    learner_content_assignment_action = LearnerContentAssignmentAction(
+        assignment=assignment, action_type=AssignmentActions.REMINDED,
+    )
+    braze_trigger_properties = {}
+    braze_client_instance = BrazeApiClient()
+    lms_client = LmsApiClient()
+    enterprise_customer_uuid = assignment.assignment_configuration.enterprise_customer_uuid
+    enterprise_customer_data = lms_client.get_enterprise_customer_data(enterprise_customer_uuid)
     admin_emails = [user['email'] for user in enterprise_customer_data['admin_users']]
     course_metadata = content_api.get_content_metadata_for_assignments(
         policy.catalog_uuid, assignment.assignment_configuration
     )
+    learner_portal_url = '{}/{}'.format(
+        settings.ENTERPRISE_LEARNER_PORTAL_URL,
+        enterprise_customer_data['slug'],
+    )
     lms_user_id = assignment.lms_user_id
-=======
-    lms_user_id = assignment.lms_user_id
-    admin_emails = [user['email'] for user in enterprise_customer_data['admin_users']]
->>>>>>> c0227be3
     braze_trigger_properties['contact_admin_link'] = braze_client_instance.generate_mailto_link(admin_emails)
 
     try:
         recipient = braze_client_instance.create_recipient(
             user_email=assignment.learner_email,
-<<<<<<< HEAD
             lms_user_id=assignment.lms_user_id,
         )
         braze_trigger_properties["organization"] = enterprise_customer_data['name']
@@ -161,40 +188,19 @@
         braze_trigger_properties["start_date"] = course_metadata['normalized_metadata']['start_date']
         braze_trigger_properties["course_partner"] = course_metadata['owners'][0]['name']
         braze_trigger_properties["course_card_image"] = course_metadata['card_image_url']
-        # Call to action link to Learner Portal, with logistration logic.
-        # Admin email hyperlink (should be available in the LMS model for the enterprise –
-        # if not available, conditional logic might be required to make this not be a link).
+        braze_trigger_properties["learner_portal_link"] = learner_portal_url
 
         logger.info(f'Sending braze campaign message for reminded assignment {assignment}')
         braze_client_instance.send_campaign_message(
             settings.BRAZE_ASSIGNMENT_REMINDER_NOTIFICATION_CAMPAIGN,
-=======
-            lms_user_id=assignment.lms_user_id
-        )
-        braze_trigger_properties["organization"] = enterprise_customer_data['name']
-        braze_trigger_properties["course_name"] = assignment.content_title
-        braze_client_instance.send_campaign_message(
-            settings.BRAZE_ASSIGNMENT_CANCELLED_NOTIFICATION_CAMPAIGN,
->>>>>>> c0227be3
             recipients=[recipient],
             trigger_properties=braze_trigger_properties,
         )
         learner_content_assignment_action.completed_at = datetime.now()
         learner_content_assignment_action.save()
-<<<<<<< HEAD
         return
     except Exception as exc:  # pylint: disable=broad-exception-caught
         logger.error(f"Unable to send email for {lms_user_id} due to exception: {exc}")
         learner_content_assignment_action.error_reason = AssignmentActionErrors.EMAIL_ERROR
         learner_content_assignment_action.traceback = exc
-        learner_content_assignment_action.save()
-=======
-        logger.info(f'Sending braze campaign message for cancelled assignment {assignment}')
-        return
-    except Exception as exc:
-        logger.error(f"Unable to send email for {lms_user_id} due to exception: {exc}")
-        learner_content_assignment_action.error_reason = AssignmentActionErrors.EMAIL_ERROR
-        learner_content_assignment_action.traceback = exc
-        learner_content_assignment_action.save()
-        raise
->>>>>>> c0227be3
+        learner_content_assignment_action.save()