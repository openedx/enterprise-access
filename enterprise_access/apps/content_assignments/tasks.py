--- conflicted
+++ resolved
@@ -72,9 +72,11 @@
     # distinguish them for the purpose of this task.
     lms_client.create_pending_enterprise_users(enterprise_customer_uuid, [assignment.learner_email])
 
-<<<<<<< HEAD
-    # TODO: ENT-7596: Save activity history on this assignment to represent that the learner is successfully linked to
-    # the enterprise.
+    assignment.add_successful_linked_action()
+    logger.info(
+        f'Successfully linked learner to enterprise {enterprise_customer_uuid} '
+        f'for assignment {assignment.uuid}'
+    )
 
 
 @shared_task(base=LoggedTaskWithRetry)
@@ -139,11 +141,4 @@
         learner_content_assignment_action.save()
     except Exception as exc:
         logger.error(f"Unable to send email for {lms_user_id} due to exception: {exc}")
-        learner_content_assignment_action.error_reason = exc
-=======
-    assignment.add_successful_linked_action()
-    logger.info(
-        f'Successfully linked learner to enterprise {enterprise_customer_uuid} '
-        f'for assignment {assignment.uuid}'
-    )
->>>>>>> ee87baa6
+        learner_content_assignment_action.error_reason = exc