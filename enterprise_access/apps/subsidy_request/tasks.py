"""
Tasks for subsidy requests app.
"""

import logging
from datetime import datetime

from celery import shared_task
from django.apps import apps
from django.conf import settings

from enterprise_access.apps.api_client.braze_client import BrazeApiClient
from enterprise_access.apps.api_client.discovery_client import DiscoveryApiClient
from enterprise_access.apps.api_client.lms_client import LmsApiClient
from enterprise_access.apps.content_assignments.tasks import BrazeCampaignSender as OriginalBrazeCampaignSender
from enterprise_access.apps.content_assignments.tasks import _get_assignment_or_raise
from enterprise_access.apps.subsidy_request.constants import SubsidyRequestStates
from enterprise_access.tasks import LoggedTaskWithRetry
from enterprise_access.utils import get_subsidy_model

logger = logging.getLogger(__name__)


def _get_course_partners(course_data):
    """
    Returns a list of course partner data for subsidy requests given a course dictionary.
    """
    owners = course_data.get('owners') or []
    return [{'uuid': owner.get('uuid'), 'name': owner.get('name')} for owner in owners]


@shared_task(base=LoggedTaskWithRetry)
def update_course_info_for_subsidy_request_task(model_name, subsidy_request_uuid):
    """
    Get course info (e.g. title, partners) from lms and update subsidy_request with it.
    """
    subsidy_model = apps.get_model('subsidy_request', model_name)
    subsidy_request = subsidy_model.objects.get(uuid=subsidy_request_uuid)

    discovery_client = DiscoveryApiClient()
    course_data = discovery_client.get_course_data(subsidy_request.course_id)
    subsidy_request.course_title = course_data['title']
    subsidy_request.course_partners = _get_course_partners(course_data)

    # Use bulk_update so we don't trigger save() again
    subsidy_model.bulk_update([subsidy_request], ['course_title', 'course_partners'])


def _get_manage_requests_url(subsidy_model, enterprise_slug):
    """
    Get a manage_requests url based on the type of subsidy.

    Args:
        subsidy_model (class):  class of the subsidy object
        enterprise_slug (string): slug of the enterprise's name
    Returns:
        string: a url to the manage learners page.
    """
    if subsidy_model == apps.get_model('subsidy_request.LicenseRequest'):
        subsidy_string = 'subscriptions'
    else:
        subsidy_string = 'coupons'

    url = f'{settings.ENTERPRISE_ADMIN_PORTAL_URL}/{enterprise_slug}/admin/{subsidy_string}/manage-requests'
    return url


@shared_task(base=LoggedTaskWithRetry)
def send_admins_email_with_new_requests_task(enterprise_customer_uuid):
    """
    Task to send new-request emails to admins.

    Args:
        enterprise_customer_uuid (str): enterprise customer uuid identifier
    Raises:
        HTTPError if Braze client call fails with an HTTPError
    """
    config_model = apps.get_model('subsidy_request.SubsidyRequestCustomerConfiguration')
    customer_config = config_model.objects.get(
        enterprise_customer_uuid=enterprise_customer_uuid,
    )

    subsidy_model = get_subsidy_model(customer_config.subsidy_type)
    subsidy_requests = subsidy_model.objects.filter(
        enterprise_customer_uuid=enterprise_customer_uuid,
        state=SubsidyRequestStates.REQUESTED,
    )
    # Filter when we last run this unless we never ran before
    # "future" is greater than "past"
    # so if created is greater than last remind date, it means
    # it was created after cron was last run
    if customer_config.last_remind_date is not None:
        subsidy_requests = subsidy_requests.filter(created__gte=customer_config.last_remind_date)

    subsidy_requests = subsidy_requests.order_by("-created")

    if not subsidy_requests:
        logger.info(
            'No new subsidy requests. Not sending new requests '
            f'email to admins for enterprise {enterprise_customer_uuid}.'
        )
        return

    braze_trigger_properties = {}
    lms_client = LmsApiClient()
    enterprise_customer_data = lms_client.get_enterprise_customer_data(enterprise_customer_uuid)
    enterprise_slug = enterprise_customer_data.get('slug')
    braze_trigger_properties['manage_requests_url'] = _get_manage_requests_url(subsidy_model, enterprise_slug)

    braze_trigger_properties['requests'] = []
    for subsidy_request in subsidy_requests:

        user_email = subsidy_request.user.email
        course_title = subsidy_request.course_title

        braze_trigger_properties['requests'].append({
            'user_email': user_email,
            'course_title': course_title,
        })

    admin_users = enterprise_customer_data['admin_users']

    logger.info(
        f'Sending new-requests email to admins for enterprise {enterprise_customer_uuid}. '
        f'The email includes {len(subsidy_requests)} subsidy requests. '
        f'Sending to: {admin_users}'
    )
    braze_client = BrazeApiClient()
    recipients = [
        braze_client.create_recipient(
            user_email=admin_user['email'],
            lms_user_id=admin_user['lms_user_id']
        )
        for admin_user in admin_users
    ]
    try:
        braze_client.send_campaign_message(
            settings.BRAZE_NEW_REQUESTS_NOTIFICATION_CAMPAIGN,
            recipients=recipients,
            trigger_properties=braze_trigger_properties,
        )

    except Exception:
        logger.exception(f'Exception sending braze campaign email message for enterprise {enterprise_customer_uuid}.')
        raise

    customer_config.last_remind_date = datetime.now()
    customer_config.save()


@shared_task(base=LoggedTaskWithRetry)
<<<<<<< HEAD
def send_reminder_email_for_pending_learner_credit_request(assignment_uuid):
    """
    Send email via braze for reminding users of their pending learner credit request
    Args:
        assignment_uuid: (string) the subsidy request uuid
    """
    assignment = _get_assignment_or_raise(assignment_uuid)

    campaign_sender = OriginalBrazeCampaignSender(assignment)
=======
def send_learner_credit_bnr_request_approve_task(approved_assignment_uuid):
    """
    Send email via braze for approving bnr learner credit request.

    Args:
        approved_assignment_uuid: (string) the approved assignment uuid
    """
    assignment = _get_assignment_or_raise(approved_assignment_uuid)
    campaign_sender = OriginalBrazeCampaignSender(assignment)

>>>>>>> f3a1c578
    braze_trigger_properties = campaign_sender.get_properties(
        'contact_admin_link',
        'organization',
        'course_title',
<<<<<<< HEAD
        'enrollment_deadline',
        'start_date',
        'course_partner',
        'course_card_image',
        'learner_portal_link',
        'action_required_by_timestamp'
    )
    campaign_uuid = settings.BRAZE_LEARNER_CREDIT_REQUEST_REMINDER_NOTIFICATION_CAMPAIGN
=======
        'start_date',
        'course_partner',
        'course_card_image'
    )
    campaign_uuid = settings.BRAZE_LEARNER_CREDIT_BNR_APPROVED_NOTIFICATION_CAMPAIGN
>>>>>>> f3a1c578
    campaign_sender.send_campaign_message(
        braze_trigger_properties,
        campaign_uuid,
    )
<<<<<<< HEAD
    logger.info(f'Sent braze campaign reminder uuid={campaign_uuid} message for assignment {assignment}')
=======
    logger.info(f'Sent braze campaign approved uuid={campaign_uuid} message for assignment {assignment}')
>>>>>>> f3a1c578
<|MERGE_RESOLUTION|>--- conflicted
+++ resolved
@@ -149,17 +149,6 @@
 
 
 @shared_task(base=LoggedTaskWithRetry)
-<<<<<<< HEAD
-def send_reminder_email_for_pending_learner_credit_request(assignment_uuid):
-    """
-    Send email via braze for reminding users of their pending learner credit request
-    Args:
-        assignment_uuid: (string) the subsidy request uuid
-    """
-    assignment = _get_assignment_or_raise(assignment_uuid)
-
-    campaign_sender = OriginalBrazeCampaignSender(assignment)
-=======
 def send_learner_credit_bnr_request_approve_task(approved_assignment_uuid):
     """
     Send email via braze for approving bnr learner credit request.
@@ -170,12 +159,36 @@
     assignment = _get_assignment_or_raise(approved_assignment_uuid)
     campaign_sender = OriginalBrazeCampaignSender(assignment)
 
->>>>>>> f3a1c578
     braze_trigger_properties = campaign_sender.get_properties(
         'contact_admin_link',
         'organization',
         'course_title',
-<<<<<<< HEAD
+        'start_date',
+        'course_partner',
+        'course_card_image'
+    )
+    campaign_uuid = settings.BRAZE_LEARNER_CREDIT_BNR_APPROVED_NOTIFICATION_CAMPAIGN
+    campaign_sender.send_campaign_message(
+        braze_trigger_properties,
+        campaign_uuid,
+    )
+    logger.info(f'Sent braze campaign approved uuid={campaign_uuid} message for assignment {assignment}')
+
+
+@shared_task(base=LoggedTaskWithRetry)
+def send_reminder_email_for_pending_learner_credit_request(assignment_uuid):
+    """
+    Send email via braze for reminding users of their pending learner credit request
+    Args:
+        assignment_uuid: (string) the subsidy request uuid
+    """
+    assignment = _get_assignment_or_raise(assignment_uuid)
+
+    campaign_sender = OriginalBrazeCampaignSender(assignment)
+    braze_trigger_properties = campaign_sender.get_properties(
+        'contact_admin_link',
+        'organization',
+        'course_title',
         'enrollment_deadline',
         'start_date',
         'course_partner',
@@ -183,20 +196,9 @@
         'learner_portal_link',
         'action_required_by_timestamp'
     )
-    campaign_uuid = settings.BRAZE_LEARNER_CREDIT_REQUEST_REMINDER_NOTIFICATION_CAMPAIGN
-=======
-        'start_date',
-        'course_partner',
-        'course_card_image'
-    )
-    campaign_uuid = settings.BRAZE_LEARNER_CREDIT_BNR_APPROVED_NOTIFICATION_CAMPAIGN
->>>>>>> f3a1c578
+    campaign_uuid = settings.BRAZE_LEARNER_CREDIT_BNR_REMIND_NOTIFICATION_CAMPAIGN
     campaign_sender.send_campaign_message(
         braze_trigger_properties,
         campaign_uuid,
     )
-<<<<<<< HEAD
-    logger.info(f'Sent braze campaign reminder uuid={campaign_uuid} message for assignment {assignment}')
-=======
-    logger.info(f'Sent braze campaign approved uuid={campaign_uuid} message for assignment {assignment}')
->>>>>>> f3a1c578
+    logger.info(f'Sent braze campaign reminder uuid={campaign_uuid} message for assignment {assignment}')