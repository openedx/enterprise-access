--- conflicted
+++ resolved
@@ -1003,7 +1003,6 @@
             mock_assigned_can_redeem.assert_not_called()
             mock_super_can_redeem.assert_called_once()
 
-<<<<<<< HEAD
     def test_budget_with_spend_cannot_be_deactivated(self):
         """
         Test that any budget with existing spend cannot be deactivated (active toggled).
@@ -1132,7 +1131,6 @@
         # Verify the policy was actually deactivated
         policy.refresh_from_db()
         self.assertFalse(policy.active)
-=======
     def test_per_learner_spend_policy_can_approve_bnr_disabled(self):
         """
         Test that PerLearnerSpendCreditAccessPolicy.can_approve returns False when bnr_enabled is False.
@@ -1229,7 +1227,6 @@
                 test_course_price,
                 self.lms_user_id,
             )
->>>>>>> 76b18391
 
 
 @ddt.ddt
