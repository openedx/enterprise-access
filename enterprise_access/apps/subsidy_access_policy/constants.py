""" Constants for the subsidy_access_policy app. """


class AccessMethods:
    """
    Possible states of a subsidy request.
    """

    DIRECT = 'direct'
    REQUEST = 'request'
    ASSIGNED = 'assigned'

    CHOICES = (
        (DIRECT, "Direct"),
        (REQUEST, "Request"),
        (ASSIGNED, "Assigned"),
    )

# Segment events


class SegmentEvents:
    """
    Events sent to segment.
    """

    SUBSIDY_ACCESS_POLICY_CREATED = 'edx.server.enterprise-access.enrollment-lifecycle.subsidy-access-policy.created'
    SUBSIDY_ACCESS_POLICY_REDEEMED = 'edx.server.enterprise-access.enrollment-lifecycle.subsidy-access-policy.redeemed'


# Configure the priority of each policy type here.  When given multiple redeemable policies to select for redemption,
# the policy resolution engine will select policies with the lowest priority number.
ASSIGNED_CREDIT_POLICY_TYPE_PRIORITY = 0
CREDIT_POLICY_TYPE_PRIORITY = 1
SUBSCRIPTION_POLICY_TYPE_PRIORITY = 2


class PolicyTypes:
    """
    Subsidy Access Policy Types.

    This must be manually maintained to be in sync with all sub-classes of the SubsidyAccessPolicy model.
    """

    PER_LEARNER_ENROLLMENT_CREDIT = 'PerLearnerEnrollmentCreditAccessPolicy'
    PER_LEARNER_SPEND_CREDIT = 'PerLearnerSpendCreditAccessPolicy'
    ASSIGNED_LEARNER_CREDIT = 'AssignedLearnerCreditAccessPolicy'

    CHOICES = (
        (PER_LEARNER_ENROLLMENT_CREDIT, PER_LEARNER_ENROLLMENT_CREDIT),
        (PER_LEARNER_SPEND_CREDIT, PER_LEARNER_SPEND_CREDIT),
        (ASSIGNED_LEARNER_CREDIT, ASSIGNED_LEARNER_CREDIT),
    )


CENTS_PER_DOLLAR = 100.0


class TransactionStateChoices:
    """
    Lifecycle states for a ledger transaction (i.e., redemption).

    CREATED
        Indicates that the transaction has only just been created, and is the default state.

    PENDING
        Indicates that an attempt is being made to redeem the content in the target LMS.

    COMMITTED
        Indicates that the content has been redeemed, and a reference to the redemption result (often an enrollment ID)
        is stored in the reference_id field of the transaction.

    FAILED
        Indicates that the attempt to redeem the content in the target LMS encountered an error.
    """

    CREATED = 'created'
    PENDING = 'pending'
    COMMITTED = 'committed'
    FAILED = 'failed'


class MissingSubsidyAccessReasonUserMessages:
    """
    User-friendly display messages explaining why the learner does not have subsidized access.
    """
    ORGANIZATION_NO_FUNDS = "You can't enroll right now because your organization doesn't have enough funds."
    ORGANIZATION_NO_FUNDS_NO_ADMINS = \
        "You can't enroll right now because your organization doesn't have enough funds. " \
        "Contact your administrator to request more."
    ORGANIZATION_EXPIRED_FUNDS = "You can't enroll right now because your funds expired."
    ORGANIZATION_EXPIRED_FUNDS_NO_ADMINS = "You can't enroll right now because your funds expired. " \
                                           "Contact your administrator for help."
    LEARNER_LIMITS_REACHED = "You can't enroll right now because of limits set by your organization."
    CONTENT_NOT_IN_CATALOG = \
        "You can't enroll right now because this course is no longer available in your organization's catalog."
    BEYOND_ENROLLMENT_DEADLINE = \
        "You can't enroll right now because the enrollment deadline for this course has passed."
    LEARNER_NOT_IN_ENTERPRISE = \
        "You can't enroll right now because your account is no longer associated with the organization."
    LEARNER_NOT_ASSIGNED_CONTENT = \
        "You can't enroll right now because this course is not assigned to you."
    LEARNER_ASSIGNMENT_CANCELED = \
        "You can't enroll right now right now because your administrator canceled your course assignment."


REASON_POLICY_EXPIRED = "policy_expired"
REASON_SUBSIDY_EXPIRED = "subsidy_expired"
REASON_CONTENT_NOT_IN_CATALOG = "content_not_in_catalog"
REASON_BEYOND_ENROLLMENT_DEADLINE = "beyond_enrollment_deadline"
REASON_LEARNER_NOT_IN_ENTERPRISE = "learner_not_in_enterprise"
REASON_LEARNER_NOT_IN_ENTERPRISE_GROUP = "learner_not_in_enterprise_group"
REASON_NOT_ENOUGH_VALUE_IN_SUBSIDY = "not_enough_value_in_subsidy"
REASON_LEARNER_MAX_SPEND_REACHED = "learner_max_spend_reached"
REASON_POLICY_SPEND_LIMIT_REACHED = "policy_spend_limit_reached"
REASON_LEARNER_MAX_ENROLLMENTS_REACHED = "learner_max_enrollments_reached"
REASON_LEARNER_NOT_ASSIGNED_CONTENT = "reason_learner_not_assigned_content"
REASON_LEARNER_ASSIGNMENT_CANCELLED = "reason_learner_assignment_cancelled"
REASON_LEARNER_ASSIGNMENT_FAILED = "reason_learner_assignment_failed"
REASON_LEARNER_ASSIGNMENT_EXPIRED = "reason_learner_assignment_expired"
REASON_LEARNER_ASSIGNMENT_REVERSED = "reason_learner_assignment_reversed"

# Redeem metadata keyword that
# forces enrollment to take place, regardless of course state.
FORCE_ENROLLMENT_KEYWORD = 'allow_late_enrollment'

SORT_BY_ENROLLMENT_COUNT = 'enrollment_count'

GROUP_MEMBERS_WITH_AGGREGATES_DEFAULT_PAGE_SIZE = 10

# Exceeding the spend_limit validation error
<<<<<<< HEAD
VALIDATION_ERROR_SPEND_LIMIT_EXCEEDS_STARTING_BALANCE = (
    "You cannot make this change, as the sum of all budget spend_limits for a given subsidy would exceed "
    "the sum of all deposits into that subsidy. If you are trying to re-balance policies, FIRST reduce the "
    "spend_limit of one, THEN increase the spend_limit of another."
)

ERROR_MSG_ACTIVE_WITH_SPEND = (
    "Cannot deactivate this policy while it has existing spend."
)
ERROR_MSG_ACTIVE_UNKNOWN_SPEND = (
    "Cannot deactivate this policy because spend could not be determined."
)
=======
VALIDATION_ERROR_SPEND_LIMIT_EXCEEDS_STARTING_BALANCE = "You cannot make this change, as the sum of all budget \
spend_limits for a given subsidy would exceed the sum of all deposits into that subsidy.  If you are trying to \
re-balance policies, FIRST reduce the spend_limit of one, THEN increase the spend_limit of another."

REASON_BNR_NOT_ENABLED = "This policy does not support BNR."
>>>>>>> 76b18391
<|MERGE_RESOLUTION|>--- conflicted
+++ resolved
@@ -104,6 +104,11 @@
         "You can't enroll right now right now because your administrator canceled your course assignment."
 
 
+# NOTE: This constant appears to be intended as a MissingSubsidyAccessReasonUserMessages, as
+# the convention is to use the `REASON_*` prefix for the programmatic key to identity a reason
+# type, but not the reason's user-facing message itself.
+REASON_BNR_NOT_ENABLED = "This policy does not support BNR."
+
 REASON_POLICY_EXPIRED = "policy_expired"
 REASON_SUBSIDY_EXPIRED = "subsidy_expired"
 REASON_CONTENT_NOT_IN_CATALOG = "content_not_in_catalog"
@@ -129,7 +134,6 @@
 GROUP_MEMBERS_WITH_AGGREGATES_DEFAULT_PAGE_SIZE = 10
 
 # Exceeding the spend_limit validation error
-<<<<<<< HEAD
 VALIDATION_ERROR_SPEND_LIMIT_EXCEEDS_STARTING_BALANCE = (
     "You cannot make this change, as the sum of all budget spend_limits for a given subsidy would exceed "
     "the sum of all deposits into that subsidy. If you are trying to re-balance policies, FIRST reduce the "
@@ -141,11 +145,4 @@
 )
 ERROR_MSG_ACTIVE_UNKNOWN_SPEND = (
     "Cannot deactivate this policy because spend could not be determined."
-)
-=======
-VALIDATION_ERROR_SPEND_LIMIT_EXCEEDS_STARTING_BALANCE = "You cannot make this change, as the sum of all budget \
-spend_limits for a given subsidy would exceed the sum of all deposits into that subsidy.  If you are trying to \
-re-balance policies, FIRST reduce the spend_limit of one, THEN increase the spend_limit of another."
-
-REASON_BNR_NOT_ENABLED = "This policy does not support BNR."
->>>>>>> 76b18391
+)