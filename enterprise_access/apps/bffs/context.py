--- conflicted
+++ resolved
@@ -390,42 +390,10 @@
             )
         self.data.update({
             'secured_algolia_api_key': secured_algolia_api_key,
-<<<<<<< HEAD
             'catalog_uuids_to_catalog_query_uuids': catalog_uuids_to_catalog_query_uuids,
             'valid_until': valid_until,
             'algolia': {
                 'secured_algolia_api_key': secured_algolia_api_key,
                 'valid_until': valid_until
             }
-        })
-
-    def add_error(self, status_code=None, **kwargs):
-        """
-        Adds an error to the context.
-
-        Args:
-            user_message (str): A user-friendly message describing the error.
-            developer_message (str): A message describing the error for developers.
-            [status_code] (int): The HTTP status code to return in the response.
-        """
-        serializer = serializers.ErrorSerializer(data=kwargs)
-        serializer.is_valid(raise_exception=True)
-        self.errors.append(serializer.data)
-        if status_code:
-            self.set_status_code(status_code)
-
-    def add_warning(self, **kwargs):
-        """
-        Adds a warning to the context.
-
-        Args:
-            user_message (str): A user-friendly message describing the error.
-            developer_message (str): A message describing the error for developers.
-        """
-        serializer = serializers.WarningSerializer(data=kwargs)
-        serializer.is_valid(raise_exception=True)
-        self.warnings.append(serializer.data)
-=======
-            'catalog_uuids_to_catalog_query_uuids': catalog_uuids_to_catalog_query_uuids
-        })
->>>>>>> b6b7e93c
+        })